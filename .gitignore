--- conflicted
+++ resolved
@@ -1,7 +1,3 @@
 .env
-<<<<<<< HEAD
 myenv/
-=======
-myenv/
-__pycache__
->>>>>>> 9eaca5e8
+__pycache__